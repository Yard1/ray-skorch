import time
import os
import io
import pickle
from queue import Queue
from typing import Any, Callable, Dict, Iterable, Optional, Union, TYPE_CHECKING
from skorch.callbacks.training import Checkpoint

from torch.profiler import profile, record_function, ProfilerActivity, schedule

from ray import train

from skorch.callbacks import Callback, EpochTimer
from skorch.callbacks.logging import filter_log_keys
from skorch.utils import _check_f_arguments, noop

from ray_sklearn.skorch_approach.utils import (is_in_train_session,
                                               is_using_gpu)
from ray_sklearn.skorch_approach.callbacks.constants import PROFILER_KEY
from ray_sklearn.skorch_approach.callbacks.utils import SortedKeysMixin

if TYPE_CHECKING:
    from ray_sklearn.skorch_approach.base import _WorkerRayTrainNeuralNet


class TrainSklearnCallback(Callback):
    """Abstract extension of the skorch ``Callback`` class.

    Adds several new notify points."""

    def on_forward_pass_begin(self, net, X=None, **kwargs):
        """Called at the beginning of forward pass."""

    def on_forward_pass_end(self, net, X=None, **kwargs):
        """Called at the end of forward pass."""

    def on_backward_pass_begin(self, net, X=None, y=None, **kwargs):
        """Called at the beginning of backward pass."""

    def on_backward_pass_end(self, net, X=None, y=None, **kwargs):
        """Called at the end of backward pass."""

    def on_X_to_device_begin(self, net, X=None, **kwargs):
        """Called at the beginning of host to device copy of X."""

    def on_X_to_device_end(self, net, X=None, **kwargs):
        """Called at the end of host to device copy of X."""

    def on_y_to_device_begin(self, net, y=None, **kwargs):
        """Called at the beginning of host to device copy of y."""

    def on_y_to_device_end(self, net, y=None, **kwargs):
        """Called at the end of host to device copy of y."""


class EpochTimerS(EpochTimer):
    """Measures the duration of each epoch and writes it to the
    history with the name ``dur_s``.

    """

    def on_epoch_end(self, net, **kwargs):
        net.history.record('dur_s', time.time() - self.epoch_start_time_)


class PerformanceLogger(TrainSklearnCallback):
    """Logs times taken for several operations.

    Operations logged:
        * Batch
        * Forward pass
        * Backward pass
        * X to device
        * y to device
    """

    def __init__(self, **kwargs) -> None:
        super().__init__(**kwargs)

    def on_forward_pass_begin(self, net, X=None, **kwargs):
        self.forward_pass_time_ = time.time()

    def on_forward_pass_end(self, net, X=None, **kwargs):
        self.forward_pass_time_ = time.time() - self.forward_pass_time_

    def on_backward_pass_begin(self, net, X=None, y=None, **kwargs):
        self.backward_pass_time_ = time.time()

    def on_backward_pass_end(self, net, X=None, y=None, **kwargs):
        self.backward_pass_time_ = time.time() - self.backward_pass_time_

    def on_X_to_device_begin(self, net, X=None, **kwargs):
        self.X_to_device_time_ = time.time()

    def on_X_to_device_end(self, net, X=None, **kwargs):
        self.X_to_device_time_ = time.time() - self.X_to_device_time_

    def on_y_to_device_begin(self, net, y=None, **kwargs):
        self.y_to_device_time_ = time.time()

    def on_y_to_device_end(self, net, y=None, **kwargs):
        self.y_to_device_time_ = time.time() - self.y_to_device_time_

    def on_batch_end(self, net, batch=None, training=None, **kwargs):
        net.history.record_batch(
            'to_device_dur_s', self.X_to_device_time_ + self.y_to_device_time_)
        net.history.record_batch('forward_pass_dur_s', self.forward_pass_time_)
        net.history.record_batch('backward_pass_dur_s',
                                 self.backward_pass_time_)


class PytorchProfilerLogger(TrainSklearnCallback):
    """Saves the profiler state to worker history so that it can be retrieved
    by Ray Train during ``train.report()`` (through ``TrainReportCallback``).

    Saves and reports the trace at training end.

    Operations logged:
        * Batch
        * Forward pass
        * Backward pass
        * X to device
        * y to device

    Args:
        profiler_args (Optional[Dict[str, Any]]): kwargs passed to
        ``torch.profiler.profile()`
    """

    def __init__(self,
                 profiler_args: Optional[Dict[str, Any]] = None,
                 **kwargs) -> None:
        self.profiler_args = profiler_args
        super().__init__(**kwargs)

    def _trace_handler(self, p: profile):
        dir_name = "pytorch_profiler_trace"
        if not os.path.isdir(dir_name):
            try:
                os.makedirs(dir_name, exist_ok=True)
            except Exception:
                raise RuntimeError("Can't create directory: " + dir_name)
        filename = f"worker_{self.worker_rank_}_{self.epoch_}.pt.trace.json"
        path = os.path.join(dir_name, filename)
        # TODO consider compression
        try:
            p.export_chrome_trace(path)
            with open(path) as f:
                data = f.read()
            self.profiler_traces_.append((filename, data, p.events()))
        except RuntimeError:
            # trace is already saved
            pass

    def on_train_begin(self, net, X=None, y=None, **kwargs):
        self.has_gpu_ = is_using_gpu(net.device)
        profiler_args = self.profiler_args or {}
        self.profiler_args_ =  {**{
            "activities": [ProfilerActivity.CPU] + [ProfilerActivity.CUDA]
            if self.has_gpu_ else [],
            "with_stack": False,
            # "schedule": schedule(wait=0, warmup=1, active=4),
            "on_trace_ready": self._trace_handler
        }, **profiler_args}
        self.worker_rank_ = train.world_rank()
        self.epoch_ = 0
        self.record_functions_ = {}
        self.profiler_ = profile(**self.profiler_args_)
        self.profiler_.__enter__()
        self.profiler_is_initialized_ = True

    def on_train_end(self, net, X=None, y=None, **kwargs):
        if self.profiler_is_initialized_:
            self.profiler_.__exit__(None, None, None)
            self._trace_handler(self.profiler_)
            self.profiler_is_initialized_ = False

    def on_forward_pass_begin(self, net, X=None, **kwargs):
        record_name = "forward_pass"
        self.record_functions_[record_name] = record_function(
            record_name).__enter__()

    def on_forward_pass_end(self, net, X=None, **kwargs):
        record_name = "forward_pass"
        self.record_functions_[record_name].__exit__(None, None, None)

    def on_backward_pass_begin(self, net, X=None, y=None, **kwargs):
        record_name = "backward_pass"
        self.record_functions_[record_name] = record_function(
            record_name).__enter__()

    def on_backward_pass_end(self, net, X=None, y=None, **kwargs):
        record_name = "backward_pass"
        self.record_functions_[record_name].__exit__(None, None, None)

    def on_X_to_device_begin(self, net, X=None, **kwargs):
        record_name = "X_to_device"
        self.record_functions_[record_name] = record_function(
            record_name).__enter__()

    def on_X_to_device_end(self, net, X=None, **kwargs):
        record_name = "X_to_device"
        self.record_functions_[record_name].__exit__(None, None, None)

    def on_y_to_device_begin(self, net, y=None, **kwargs):
        record_name = "y_to_device"
        self.record_functions_[record_name] = record_function(
            record_name).__enter__()

    def on_y_to_device_end(self, net, y=None, **kwargs):
        record_name = "y_to_device"
        self.record_functions_[record_name].__exit__(None, None, None)

    def on_batch_begin(self, net, batch=None, training=None, **kwargs):
        record_name = "batch"
        self.record_functions_[record_name] = record_function(
            record_name).__enter__()

    def on_batch_end(self, net, batch=None, training=None, **kwargs):
        record_name = "batch"
        self.record_functions_[record_name].__exit__(None, None, None)

    def on_epoch_begin(self,
                       net,
                       dataset_train=None,
                       dataset_valid=None,
                       **kwargs):
        self.profiler_traces_ = []
        record_name = "epoch"
        self.record_functions_[record_name] = record_function(
            record_name).__enter__()

    def on_epoch_end(self,
                     net,
                     dataset_train=None,
                     dataset_valid=None,
                     **kwargs):
        self.epoch_ += 1
        record_name = "epoch"
        self.record_functions_[record_name].__exit__(None, None, None)
        self.profiler_.step()
        net.history.record(
            PROFILER_KEY, self.profiler_traces_
            if self.profiler_traces_ else [])


def default_monitor(net):
    return True


class TrainCheckpoint(Checkpoint, TrainSklearnCallback):
    """Save and load Ray Train checkpoints.

    By default, the checkpoint is saved every epoch. The behavior can
    be modified by setting the ``monitor`` argument.

    Args:
        monitor (Union[str, Callable[["_WorkerRayTrainNeuralNet"], bool]]):
            If callable, an epoch will be saved whenever it returns True.
            If string, an epoch will be saved if the metric with that name
            improves.
        f_params (bool): Whether to save the model parameters in the
            checkpoint. Defaults to True.
        f_optimizer (bool): Whether to save the optimizer state in the
            checkpoint. Defaults to True.
        f_criterion (bool): Whether to save the criterion state in the
            checkpoint. Defaults to True.
        f_history (bool): Whether to save the head worker history in the
            checkpoint. Defaults to True.
        f_pickle (bool): Whether to save the entire ``NeuralNet`` as a
            pickle in the checkpoint. This is usually not necessary,
            as all the necessary information is saved with other items,
            but may be useful for debugging. Defaults to False.
        event_name (str):
            Name of event to be placed in history when checkpoint is
            triggered. Pass ``None`` to disable placing events in history.
        save_checkpoints (bool):
            Whether to save checkpoints at all. Defaults to True.
        load_checkpoint (bool):
            Whether to load a checkpoint if provided. Defaults to True.
        sink (callable):
            The target that the information about created checkpoints is
            sent to. This can be a logger or ``print`` function (to send to
            stdout). By default the output is discarded.
        **kwargs:
            If you've created a custom module, e.g. ``net.mymodule_``, you
            can save that as well by passing ``f_mymodule=True``.
    """

    def __init__(self,
                 monitor: Union[str, Callable[["_WorkerRayTrainNeuralNet"],
                                              bool]] = default_monitor,
                 f_params: bool = True,
                 f_optimizer: bool = True,
                 f_criterion: bool = True,
                 f_history: bool = True,
                 f_pickle: bool = False,
                 event_name: str = "event_cp",
                 save_checkpoints: bool = True,
                 load_checkpoint: bool = True,
                 sink: Callable = noop,
                 **kwargs):
        self.monitor = monitor
        self.f_params = f_params
        self.f_optimizer = f_optimizer
        self.f_criterion = f_criterion
        self.f_history = f_history
        self.f_pickle = f_pickle
        self.event_name = event_name
        self.sink = sink
        self.load_checkpoint = load_checkpoint
        self.save_checkpoints = save_checkpoints
        self._check_kwargs(kwargs)
        vars(self).update(**kwargs)

    def initialize(self):
        return self

    def on_train_begin(self, net, X=None, y=None, **kwargs):
        if not self.load_checkpoint:
            return
        checkpoint = train.load_checkpoint()
        if not checkpoint:
            return
        self._sink(f"Checkpoint found, loading...", net.verbose)

        try:
            epoch = checkpoint.pop("epoch")
            keys = checkpoint.pop("_keys")
        except KeyError:
            raise ValueError(
                "Invalid checkpoint. Ensure the checkpoint was created with "
                "train-sklearn. Expected 'epoch' and '_keys' keys, got "
                f"{list(checkpoint.keys())}.")
        checkpoint_params = {
            k: self._get_io(k, v)
            for k, v in checkpoint.items() if k in keys
        }
        net.load_params(**checkpoint_params)
        self._sink(
            f"Loaded checkpoint {list(checkpoint_params.keys())} "
            f"with epoch {epoch}", net.verbose)
        return

    def on_train_end(self, net, **kwargs):
        return

    def on_epoch_end(self, net, **kwargs):
        if not self.save_checkpoints:
            return
        return super().on_epoch_end(net, **kwargs)

    def save_model(self, net):
        """Save the model.

        This function saves some or all of the following:

          - model parameters;
          - optimizer state;
          - criterion state;
          - training history;
          - custom modules;
          - entire model object.

        """
        kwargs_module, kwargs_other = _check_f_arguments(
            self.__class__.__name__, **self._f_kwargs())

        params = {}

        for key, val in kwargs_module.items():
            if val is None:
                continue

            f = self._get_io(f"f_{key}")
            key = key[:-1]  # remove trailing '_'
            params[f"f_{key}"] = self._save_params(f, net, f"f_{key}",
                                                   f"{key} state")

        f_history = kwargs_other.get('f_history')
        if f_history:
            f = self.f_history_
            params["f_history"] = self._save_params(f, net, "f_history",
                                                    "history")

        f_pickle = kwargs_other.get('f_pickle')
        if f_pickle:
            f_pickle = self._get_io("f_pickle")
            with open(f_pickle, 'wb') as f:
                pickle.dump(net, f)
            params["f_pickle"] = f_pickle

        epoch = net.history[-1]["epoch"]
        keys_to_load = tuple(key for key in params.keys() if key != "f_pickle")
        train.save_checkpoint(
            _keys=keys_to_load,
            epoch=epoch,
            **{k: v.getvalue()
               for k, v in params.items() if v})

    def _save_params(self, f, net, f_name, log_name):
        try:
            net.save_params(**{f_name: f})
            return f
        except Exception as e:  # pylint: disable=broad-except
            self._sink(
                "Unable to save {} to {}, {}: {}".format(
                    log_name, f,
                    type(e).__name__, e), net.verbose)

    def _validate_filenames(self):
        return

    @property
    def f_history_(self):
        # This is a property and not in initialize to allow ``NeuralNet``
        # to call ``load_params`` without needing the checkpoint to
        # by initialized.
        if self.f_history is None:
            return None
        return self._get_io("f_history")

    def _get_io(self, f_key, value=None):
        if f_key == "f_history":
            return io.StringIO(value)
        return io.BytesIO(value)


class TrainReportCallback(SortedKeysMixin, TrainSklearnCallback):
    """Report the last history entry from a worker to Ray Train.

    Args:
        keys_ignored (Optional[Union[str, Iterable]]):
            Keys in a history entry to ignore during reporting.
    """

    def __init__(
            self,
            keys_ignored: Optional[Union[str, Iterable]] = None,
    ):
        self.keys_ignored = keys_ignored

    def initialize(self):
        self.first_iteration_ = True

        keys_ignored = self.keys_ignored
        if isinstance(keys_ignored, str):
            keys_ignored = [keys_ignored]
        self.keys_ignored_ = set(keys_ignored or [])
        #self.keys_ignored_.add("batches")
        return self

    def on_epoch_end(self, net, **kwargs):
<<<<<<< HEAD
        if not is_in_train_session():
            return
=======
>>>>>>> a200e54c
        history = net.history[-1]
        train.report(
            **{
                k: v
                for k, v in history.items() if k in self._sorted_keys(
                    history.keys(), self.keys_ignored_, filter_keys=False)
            })<|MERGE_RESOLUTION|>--- conflicted
+++ resolved
@@ -451,11 +451,6 @@
         return self
 
     def on_epoch_end(self, net, **kwargs):
-<<<<<<< HEAD
-        if not is_in_train_session():
-            return
-=======
->>>>>>> a200e54c
         history = net.history[-1]
         train.report(
             **{
