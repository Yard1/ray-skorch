import time
import os
import io
import pickle
from queue import Queue
from typing import Any, Callable, Dict, Iterable, Optional, Union, TYPE_CHECKING
from skorch.callbacks.training import Checkpoint

from torch.profiler import profile, record_function, ProfilerActivity, schedule

from ray import train

from skorch.callbacks import Callback, EpochTimer
from skorch.callbacks.logging import filter_log_keys
from skorch.utils import _check_f_arguments, noop

from ray_sklearn.skorch_approach.utils import (is_in_train_session,
                                               is_using_gpu)
from ray_sklearn.skorch_approach.callbacks.constants import PROFILER_KEY
from ray_sklearn.skorch_approach.callbacks.utils import SortedKeysMixin

if TYPE_CHECKING:
    from ray_sklearn.skorch_approach.base import _WorkerRayTrainNeuralNet


<<<<<<< HEAD
class RayTrainCallback(Callback):
    """Abstract extension of the skorch ``Callback`` class.

    Adds several new notify points."""

=======
class TrainSklearnCallback(Callback):
>>>>>>> 6d6cfc19
    def on_forward_pass_begin(self, net, X=None, **kwargs):
        """Called at the beginning of forward pass."""

    def on_forward_pass_end(self, net, X=None, **kwargs):
        """Called at the end of forward pass."""

    def on_backward_pass_begin(self, net, X=None, y=None, **kwargs):
        """Called at the beginning of backward pass."""

    def on_backward_pass_end(self, net, X=None, y=None, **kwargs):
        """Called at the end of backward pass."""

    def on_X_to_device_begin(self, net, X=None, **kwargs):
        """Called at the beginning of host to device copy of X."""

    def on_X_to_device_end(self, net, X=None, **kwargs):
        """Called at the end of host to device copy of X."""

    def on_y_to_device_begin(self, net, y=None, **kwargs):
        """Called at the beginning of host to device copy of y."""

    def on_y_to_device_end(self, net, y=None, **kwargs):
        """Called at the end of host to device copy of y."""


class EpochTimerS(EpochTimer):
    """Measures the duration of each epoch and writes it to the
    history with the name ``dur_s``.

    """

    def on_epoch_end(self, net, **kwargs):
        net.history.record('dur_s', time.time() - self.epoch_start_time_)


<<<<<<< HEAD
class PerformanceLogger(RayTrainCallback):
    """Logs times taken for several operations.

    Operations logged:
        * Batch
        * Forward pass
        * Backward pass
        * X to device
        * y to device
    """

=======
class PerformanceLogger(TrainSklearnCallback):
>>>>>>> 6d6cfc19
    def __init__(self, **kwargs) -> None:
        super().__init__(**kwargs)

    def on_forward_pass_begin(self, net, X=None, **kwargs):
        self.forward_pass_time_ = time.time()

    def on_forward_pass_end(self, net, X=None, **kwargs):
        self.forward_pass_time_ = time.time() - self.forward_pass_time_

    def on_backward_pass_begin(self, net, X=None, y=None, **kwargs):
        self.backward_pass_time_ = time.time()

    def on_backward_pass_end(self, net, X=None, y=None, **kwargs):
        self.backward_pass_time_ = time.time() - self.backward_pass_time_

    def on_X_to_device_begin(self, net, X=None, **kwargs):
        self.X_to_device_time_ = time.time()

    def on_X_to_device_end(self, net, X=None, **kwargs):
        self.X_to_device_time_ = time.time() - self.X_to_device_time_

    def on_y_to_device_begin(self, net, y=None, **kwargs):
        self.y_to_device_time_ = time.time()

    def on_y_to_device_end(self, net, y=None, **kwargs):
        self.y_to_device_time_ = time.time() - self.y_to_device_time_

    def on_batch_end(self, net, batch=None, training=None, **kwargs):
        net.history.record_batch(
            'to_device_dur_s', self.X_to_device_time_ + self.y_to_device_time_)
        net.history.record_batch('forward_pass_dur_s', self.forward_pass_time_)
        net.history.record_batch('backward_pass_dur_s',
                                 self.backward_pass_time_)


<<<<<<< HEAD
class PytorchProfilerLogger(RayTrainCallback):
    """Saves the profiler state to worker history so that it can be retrieved
    by Ray Train during ``train.report()`` (through ``TrainReportCallback``).

    Saves and reports the trace at training end.

    Operations logged:
        * Batch
        * Forward pass
        * Backward pass
        * X to device
        * y to device

    Args:
        profiler_args (Optional[Dict[str, Any]]): kwargs passed to
        ``torch.profiler.profile()`
    """

    def __init__(self,
                 profiler_args: Optional[Dict[str, Any]] = None,
                 **kwargs) -> None:
=======
class PytorchProfilerLogger(TrainSklearnCallback):
    def __init__(self, profiler_args=None, **kwargs) -> None:
>>>>>>> 6d6cfc19
        self.profiler_args = profiler_args
        super().__init__(**kwargs)

    def _trace_handler(self, p: profile):
        dir_name = "pytorch_profiler_trace"
        if not os.path.isdir(dir_name):
            try:
                os.makedirs(dir_name, exist_ok=True)
            except Exception:
                raise RuntimeError("Can't create directory: " + dir_name)
        filename = f"worker_{self.worker_rank_}_{self.epoch_}.pt.trace.json"
        path = os.path.join(dir_name, filename)
        # TODO consider compression
        try:
            p.export_chrome_trace(path)
            with open(path) as f:
                data = f.read()
            self.profiler_traces_.append((filename, data, p.events()))
        except RuntimeError:
            # trace is already saved
            pass

    def on_train_begin(self, net, X=None, y=None, **kwargs):
        self.has_gpu_ = is_using_gpu(net.device)
        profiler_args = self.profiler_args or {}
        self.profiler_args_ =  {**{
            "activities": [ProfilerActivity.CPU] + [ProfilerActivity.CUDA]
            if self.has_gpu_ else [],
            "with_stack": False,
            # "schedule": schedule(wait=0, warmup=1, active=4),
            "on_trace_ready": self._trace_handler
        }, **profiler_args}
<<<<<<< HEAD
=======
        self.worker_rank_ = train.world_rank()
>>>>>>> 6d6cfc19
        self.epoch_ = 0
        self.record_functions_ = {}
        self.profiler_ = profile(**self.profiler_args_)
        self.profiler_.__enter__()
        self.profiler_is_initialized_ = True

    def on_train_end(self, net, X=None, y=None, **kwargs):
        if self.profiler_is_initialized_:
            self.profiler_.__exit__(None, None, None)
            self._trace_handler(self.profiler_)
            self.profiler_is_initialized_ = False

    def on_forward_pass_begin(self, net, X=None, **kwargs):
        record_name = "forward_pass"
        self.record_functions_[record_name] = record_function(
            record_name).__enter__()

    def on_forward_pass_end(self, net, X=None, **kwargs):
        record_name = "forward_pass"
        self.record_functions_[record_name].__exit__(None, None, None)

    def on_backward_pass_begin(self, net, X=None, y=None, **kwargs):
        record_name = "backward_pass"
        self.record_functions_[record_name] = record_function(
            record_name).__enter__()

    def on_backward_pass_end(self, net, X=None, y=None, **kwargs):
        record_name = "backward_pass"
        self.record_functions_[record_name].__exit__(None, None, None)

    def on_X_to_device_begin(self, net, X=None, **kwargs):
        record_name = "X_to_device"
        self.record_functions_[record_name] = record_function(
            record_name).__enter__()

    def on_X_to_device_end(self, net, X=None, **kwargs):
        record_name = "X_to_device"
        self.record_functions_[record_name].__exit__(None, None, None)

    def on_y_to_device_begin(self, net, y=None, **kwargs):
        record_name = "y_to_device"
        self.record_functions_[record_name] = record_function(
            record_name).__enter__()

    def on_y_to_device_end(self, net, y=None, **kwargs):
        record_name = "y_to_device"
        self.record_functions_[record_name].__exit__(None, None, None)

    def on_batch_begin(self, net, batch=None, training=None, **kwargs):
        record_name = "batch"
        self.record_functions_[record_name] = record_function(
            record_name).__enter__()

    def on_batch_end(self, net, batch=None, training=None, **kwargs):
        record_name = "batch"
        self.record_functions_[record_name].__exit__(None, None, None)

    def on_epoch_begin(self,
                       net,
                       dataset_train=None,
                       dataset_valid=None,
                       **kwargs):
        self.profiler_traces_ = []
        record_name = "epoch"
        self.record_functions_[record_name] = record_function(
            record_name).__enter__()

    def on_epoch_end(self,
                     net,
                     dataset_train=None,
                     dataset_valid=None,
                     **kwargs):
        self.epoch_ += 1
        record_name = "epoch"
        self.record_functions_[record_name].__exit__(None, None, None)
        self.profiler_.step()
        net.history.record(
            PROFILER_KEY, self.profiler_traces_
            if self.profiler_traces_ else [])


def default_monitor(net):
    return True


<<<<<<< HEAD
class TrainCheckpoint(Checkpoint, RayTrainCallback):
    """Save and load Ray Train checkpoints.

    By default, the checkpoint is saved every epoch. The behavior can
    be modified by setting the ``monitor`` argument.

    Args:
        monitor (Union[str, Callable[["_WorkerRayTrainNeuralNet"], bool]]):
            If callable, an epoch will be saved whenever it returns True.
            If string, an epoch will be saved if the metric with that name
            improves.
        f_params (bool): Whether to save the model parameters in the
            checkpoint. Defaults to True.
        f_optimizer (bool): Whether to save the optimizer state in the
            checkpoint. Defaults to True.
        f_criterion (bool): Whether to save the criterion state in the
            checkpoint. Defaults to True.
        f_history (bool): Whether to save the head worker history in the
            checkpoint. Defaults to True.
        f_pickle (bool): Whether to save the entire ``NeuralNet`` as a
            pickle in the checkpoint. This is usually not necessary,
            as all the necessary information is saved with other items,
            but may be useful for debugging. Defaults to False.
        event_name (str):
            Name of event to be placed in history when checkpoint is
            triggered. Pass ``None`` to disable placing events in history.
        save_checkpoints (bool):
            Whether to save checkpoints at all. Defaults to True.
        load_checkpoint (bool):
            Whether to load a checkpoint if provided. Defaults to True.
        sink (callable):
            The target that the information about created checkpoints is
            sent to. This can be a logger or ``print`` function (to send to
            stdout). By default the output is discarded.
        **kwargs:
            If you've created a custom module, e.g. ``net.mymodule_``, you
            can save that as well by passing ``f_mymodule=True``.
    """

=======
class TrainCheckpoint(Checkpoint, TrainSklearnCallback):
>>>>>>> 6d6cfc19
    def __init__(self,
                 monitor: Union[str, Callable[["_WorkerRayTrainNeuralNet"],
                                              bool]] = default_monitor,
                 f_params: bool = True,
                 f_optimizer: bool = True,
                 f_criterion: bool = True,
                 f_history: bool = True,
                 f_pickle: bool = False,
                 event_name: str = "event_cp",
                 save_checkpoints: bool = True,
                 load_checkpoint: bool = True,
                 sink: Callable = noop,
                 **kwargs):
        self.monitor = monitor
        self.f_params = f_params
        self.f_optimizer = f_optimizer
        self.f_criterion = f_criterion
        self.f_history = f_history
        self.f_pickle = f_pickle
        self.event_name = event_name
        self.sink = sink
        self.load_checkpoint = load_checkpoint
        self.save_checkpoints = save_checkpoints
        self._check_kwargs(kwargs)
        vars(self).update(**kwargs)

    def initialize(self):
        return self

    def on_train_begin(self, net, X=None, y=None, **kwargs):
        if not self.load_checkpoint:
            return
        checkpoint = train.load_checkpoint()
        if not checkpoint:
            return
        self._sink(f"Checkpoint found, loading...", net.verbose)

        try:
            epoch = checkpoint.pop("epoch")
            keys = checkpoint.pop("_keys")
        except KeyError:
            raise ValueError(
                "Invalid checkpoint. Ensure the checkpoint was created with "
                "train-sklearn. Expected 'epoch' and '_keys' keys, got "
                f"{list(checkpoint.keys())}.")
        checkpoint_params = {
            k: self._get_io(k, v)
            for k, v in checkpoint.items() if k in keys
        }
        net.load_params(**checkpoint_params)
        self._sink(
            f"Loaded checkpoint {list(checkpoint_params.keys())} "
            f"with epoch {epoch}", net.verbose)
        return

    def on_train_end(self, net, **kwargs):
        return

    def on_epoch_end(self, net, **kwargs):
        if not self.save_checkpoints:
            return
        return super().on_epoch_end(net, **kwargs)

    def save_model(self, net):
        """Save the model.

        This function saves some or all of the following:

          - model parameters;
          - optimizer state;
          - criterion state;
          - training history;
          - custom modules;
          - entire model object.

        """
        kwargs_module, kwargs_other = _check_f_arguments(
            self.__class__.__name__, **self._f_kwargs())

        params = {}

        for key, val in kwargs_module.items():
            if val is None:
                continue

            f = self._get_io(f"f_{key}")
            key = key[:-1]  # remove trailing '_'
            params[f"f_{key}"] = self._save_params(f, net, f"f_{key}",
                                                   f"{key} state")

        f_history = kwargs_other.get('f_history')
        if f_history:
            f = self.f_history_
            params["f_history"] = self._save_params(f, net, "f_history",
                                                    "history")

        f_pickle = kwargs_other.get('f_pickle')
        if f_pickle:
            f_pickle = self._get_io("f_pickle")
            with open(f_pickle, 'wb') as f:
                pickle.dump(net, f)
            params["f_pickle"] = f_pickle

        epoch = net.history[-1]["epoch"]
        keys_to_load = tuple(key for key in params.keys() if key != "f_pickle")
        train.save_checkpoint(
            _keys=keys_to_load,
            epoch=epoch,
            **{k: v.getvalue()
               for k, v in params.items() if v})

    def _save_params(self, f, net, f_name, log_name):
        try:
            net.save_params(**{f_name: f})
            return f
        except Exception as e:  # pylint: disable=broad-except
            self._sink(
                "Unable to save {} to {}, {}: {}".format(
                    log_name, f,
                    type(e).__name__, e), net.verbose)

    def _validate_filenames(self):
        return

    @property
    def f_history_(self):
        # This is a property and not in initialize to allow ``NeuralNet``
        # to call ``load_params`` without needing the checkpoint to
        # by initialized.
        if self.f_history is None:
            return None
        return self._get_io("f_history")

    def _get_io(self, f_key, value=None):
        if f_key == "f_history":
            return io.StringIO(value)
        return io.BytesIO(value)


<<<<<<< HEAD
class TrainReportCallback(RayTrainCallback):
    """Report the last history entry from a worker to Ray Train.

    Args:
        keys_ignored (Optional[Union[str, Iterable]]):
            Keys in a history entry to ignore during reporting.
    """

=======
class TrainReportCallback(SortedKeysMixin, TrainSklearnCallback):
>>>>>>> 6d6cfc19
    def __init__(
            self,
            keys_ignored: Optional[Union[str, Iterable]] = None,
    ):
        self.keys_ignored = keys_ignored

    def initialize(self):
        if not is_in_train_session():
            return
        self.first_iteration_ = True

        keys_ignored = self.keys_ignored
        if isinstance(keys_ignored, str):
            keys_ignored = [keys_ignored]
        self.keys_ignored_ = set(keys_ignored or [])
        #self.keys_ignored_.add("batches")
        return self

    def on_epoch_end(self, net, **kwargs):
        if not is_in_train_session():
            return
<<<<<<< HEAD
        history = net.history[-1]
        train.report(
            **{
                k: v
                for k, v in history.items()
                if k in self._sorted_keys(history.keys())
=======
        history = net.history
        hist = history[-1]
        train.report(
            **{
                k: v
                for k, v in hist.items() if k in self._sorted_keys(
                    hist.keys(), self.keys_ignored_, filter_keys=False)
>>>>>>> 6d6cfc19
            })<|MERGE_RESOLUTION|>--- conflicted
+++ resolved
@@ -23,15 +23,11 @@
     from ray_sklearn.skorch_approach.base import _WorkerRayTrainNeuralNet
 
 
-<<<<<<< HEAD
-class RayTrainCallback(Callback):
+class TrainSklearnCallback(Callback):
     """Abstract extension of the skorch ``Callback`` class.
 
     Adds several new notify points."""
 
-=======
-class TrainSklearnCallback(Callback):
->>>>>>> 6d6cfc19
     def on_forward_pass_begin(self, net, X=None, **kwargs):
         """Called at the beginning of forward pass."""
 
@@ -67,8 +63,7 @@
         net.history.record('dur_s', time.time() - self.epoch_start_time_)
 
 
-<<<<<<< HEAD
-class PerformanceLogger(RayTrainCallback):
+class PerformanceLogger(TrainSklearnCallback):
     """Logs times taken for several operations.
 
     Operations logged:
@@ -79,9 +74,6 @@
         * y to device
     """
 
-=======
-class PerformanceLogger(TrainSklearnCallback):
->>>>>>> 6d6cfc19
     def __init__(self, **kwargs) -> None:
         super().__init__(**kwargs)
 
@@ -117,8 +109,7 @@
                                  self.backward_pass_time_)
 
 
-<<<<<<< HEAD
-class PytorchProfilerLogger(RayTrainCallback):
+class PytorchProfilerLogger(TrainSklearnCallback):
     """Saves the profiler state to worker history so that it can be retrieved
     by Ray Train during ``train.report()`` (through ``TrainReportCallback``).
 
@@ -139,10 +130,6 @@
     def __init__(self,
                  profiler_args: Optional[Dict[str, Any]] = None,
                  **kwargs) -> None:
-=======
-class PytorchProfilerLogger(TrainSklearnCallback):
-    def __init__(self, profiler_args=None, **kwargs) -> None:
->>>>>>> 6d6cfc19
         self.profiler_args = profiler_args
         super().__init__(**kwargs)
 
@@ -175,10 +162,7 @@
             # "schedule": schedule(wait=0, warmup=1, active=4),
             "on_trace_ready": self._trace_handler
         }, **profiler_args}
-<<<<<<< HEAD
-=======
         self.worker_rank_ = train.world_rank()
->>>>>>> 6d6cfc19
         self.epoch_ = 0
         self.record_functions_ = {}
         self.profiler_ = profile(**self.profiler_args_)
@@ -264,8 +248,7 @@
     return True
 
 
-<<<<<<< HEAD
-class TrainCheckpoint(Checkpoint, RayTrainCallback):
+class TrainCheckpoint(Checkpoint, TrainSklearnCallback):
     """Save and load Ray Train checkpoints.
 
     By default, the checkpoint is saved every epoch. The behavior can
@@ -304,9 +287,6 @@
             can save that as well by passing ``f_mymodule=True``.
     """
 
-=======
-class TrainCheckpoint(Checkpoint, TrainSklearnCallback):
->>>>>>> 6d6cfc19
     def __init__(self,
                  monitor: Union[str, Callable[["_WorkerRayTrainNeuralNet"],
                                               bool]] = default_monitor,
@@ -446,8 +426,7 @@
         return io.BytesIO(value)
 
 
-<<<<<<< HEAD
-class TrainReportCallback(RayTrainCallback):
+class TrainReportCallback(SortedKeysMixin, TrainSklearnCallback):
     """Report the last history entry from a worker to Ray Train.
 
     Args:
@@ -455,9 +434,6 @@
             Keys in a history entry to ignore during reporting.
     """
 
-=======
-class TrainReportCallback(SortedKeysMixin, TrainSklearnCallback):
->>>>>>> 6d6cfc19
     def __init__(
             self,
             keys_ignored: Optional[Union[str, Iterable]] = None,
@@ -479,20 +455,10 @@
     def on_epoch_end(self, net, **kwargs):
         if not is_in_train_session():
             return
-<<<<<<< HEAD
         history = net.history[-1]
         train.report(
             **{
                 k: v
-                for k, v in history.items()
-                if k in self._sorted_keys(history.keys())
-=======
-        history = net.history
-        hist = history[-1]
-        train.report(
-            **{
-                k: v
-                for k, v in hist.items() if k in self._sorted_keys(
-                    hist.keys(), self.keys_ignored_, filter_keys=False)
->>>>>>> 6d6cfc19
+                for k, v in history.items() if k in self._sorted_keys(
+                    history.keys(), self.keys_ignored_, filter_keys=False)
             })