--- conflicted
+++ resolved
@@ -1,4 +1,5 @@
-from typing import Any, Callable, Dict, List, Optional, OrderedDict, Set, Tuple, Type, Union
+from typing import (Any, Callable, Dict, List, Optional, OrderedDict, Set,
+                    Tuple, Type, Union)
 from contextlib import AbstractContextManager
 import io
 import numpy as np
@@ -9,20 +10,16 @@
 from ray import train
 from ray.train.callbacks.callback import TrainingCallback
 from ray.train.trainer import Trainer
-from ray.train.session import get_session
 import ray.data
 import ray.data.impl.progress_bar
 from ray.data.dataset import Dataset
-from ray.data.dataset_pipeline import DatasetPipeline
 
 from skorch import NeuralNet
-from skorch.callbacks import Callback
 from skorch.callbacks import PassthroughScoring
 from skorch.callbacks.base import _issue_warning_if_on_batch_override
-from skorch.callbacks.logging import filter_log_keys
 from skorch.dataset import Dataset as SkorchDataset, unpack_data
 from skorch.history import History
-from skorch.utils import is_dataset, to_tensor
+from skorch.utils import to_tensor
 
 import torch
 
@@ -34,22 +31,14 @@
 from ray_sklearn.skorch_approach.callbacks.skorch import (
     TrainSklearnCallback, TrainCheckpoint, TrainReportCallback,
     PerformanceLogger, EpochTimerS, PytorchProfilerLogger)
-<<<<<<< HEAD
-from ray_sklearn.skorch_approach.dataset import (FixedSplit, PipelineIterator,
-                                                 dataset_factory)
+from ray_sklearn.skorch_approach.dataset import (
+    FixedSplit, PipelineIterator, RayPipelineDataset, dataset_factory)
 from ray_sklearn.skorch_approach.docs import (set_ray_train_neural_net_docs,
                                               set_worker_neural_net_docs)
 
 from ray_sklearn.skorch_approach.utils import (add_callback_if_not_already_in,
                                                is_in_train_session,
                                                is_dataset_or_ray_dataset)
-=======
-from ray_sklearn.skorch_approach.dataset import (
-    FixedSplit, PipelineIterator, RayPipelineDataset, dataset_factory)
-from ray_sklearn.skorch_approach.utils import (
-    add_callback_if_not_already_in, is_in_train_session,
-    is_dataset_or_ray_dataset, is_using_gpu)
->>>>>>> da9f54a3
 
 
 class ray_trainer_start_shutdown(AbstractContextManager):
@@ -390,15 +379,9 @@
 
 
 class RayTrainNeuralNet(NeuralNet):
-<<<<<<< HEAD
     # Docstring modified through set_ray_train_neural_net_docs
 
-    prefixes_ = NeuralNet.prefixes_ + [
-        "worker_dataset", "trainer", "train_callbacks"
-    ]
-=======
     prefixes_ = NeuralNet.prefixes_ + ["worker_dataset"]
->>>>>>> da9f54a3
 
     def __init__(self,
                  module,
@@ -712,14 +695,7 @@
             dataset_train = self.get_dataset(X, y)
             dataset_valid = self.get_dataset(X_val, y_val)
 
-<<<<<<< HEAD
-        assert dataset_train.y == dataset_valid.y  # TODO improve
-
-        est = self._create_worker_estimator()
-        show_progress_bars = ray.data.impl.progress_bar._enabled
-=======
         dataset["dataset_train"] = dataset_train.X
->>>>>>> da9f54a3
 
         if dataset_valid is not None:
             assert dataset_train.y == dataset_valid.y  # TODO improve
@@ -792,14 +768,6 @@
         callbacks = self.get_train_callbacks()
 
         with ray_trainer_start_shutdown(self.trainer_):
-<<<<<<< HEAD
-            results = self.trainer_.run(train_func, output, dataset=dataset.X)
-        return np.vstack(
-            [result["ret"].ravel().reshape(-1, 1) for result in results])
-
-
-set_ray_train_neural_net_docs(RayTrainNeuralNet)
-=======
             results = self.trainer_.run(
                 prediction_func,
                 config={
@@ -819,4 +787,6 @@
         if datasets:
             return first_dataset.union(*datasets)
         return first_dataset
->>>>>>> da9f54a3
+
+
+set_ray_train_neural_net_docs(RayTrainNeuralNet)